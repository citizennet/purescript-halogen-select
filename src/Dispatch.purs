module Select.Dispatch where

import Prelude

import Control.Comonad
import Control.Comonad.Store
import Control.Monad.Aff (Fiber)
import Control.Monad.Aff.AVar (AVar)
import Data.Identity (Identity(..))
import Data.Maybe
import Data.Time.Duration (Milliseconds)
import Data.Tuple
import DOM.Event.KeyboardEvent (KeyboardEvent)
import Halogen as H
import Halogen.HTML.Events as HE
import Halogen.HTML.Properties as HP
import Select.Effects (Effects)

{-

This module contains the query types for all primitives and allows multiple components
to share query types.

-}

-- Here's the idea: Create a single `Dispatch` type that serves as the query type for ALL
-- primitives. In any given primitive, case on your specific query type, and return all
-- others wrapped in Emit.

data Dispatch item o e a
  = ParentQuery (o Unit) a
  | Search (SearchQuery item o e) a
  | Container (ContainerQuery item o e) a


{-

SEARCH PRIMITIVE

-}

-- Primitive query types using `a` as a phantom argument to allow being used as an action
data SearchQuery item o e
  = TextInput String
  | SearchReceiver (SearchInput item o e)

type SearchState e =
  { search    :: String
  , ms        :: Milliseconds
  , debouncer :: Maybe (Debouncer e)
  }

type Debouncer e =
  { var   :: AVar String
  , fiber :: Fiber (Effects e) Unit }

type SearchInput item o e =
  { search :: Maybe String
  , debounceTime :: Milliseconds
  , render :: SearchState e -> H.ComponentHTML (Dispatch item o e) }


{-

CONTAINER PRIMITIVE

-}

data ContainerQuery item o e
  = Highlight   Target              -- Change the highlighted item
  | Select      Int                 -- Select a particular item
  | Key         KeyboardEvent       -- A key has been pressed
  | Mouse       MouseState          -- Update mousedown state
  | Blur                            -- Blur event
  | Visibility  VisibilityStatus    -- Open or close the menu
  | ContainerReceiver (ContainerInput item o e)

data Target
  = Next
  | Prev
  | Index Int

data MouseState
  = Down
  | Up

data VisibilityStatus
  = On
  | Off
  | Toggle

type ContainerState item =
  { items            :: Array item
  , open             :: Boolean
  , highlightedIndex :: Maybe Int
  , lastIndex        :: Int
  , mouseDown        :: Boolean
  }

type ContainerInput item o e =
  { items  :: Array item
  , render :: ContainerState item -> H.ComponentHTML (Dispatch item o e) }


emit :: ∀ a0 a1 o item e f. Applicative f => (o Unit -> f Unit) -> Dispatch item o e a0 -> a1 -> f a1
emit f (ParentQuery o _) a = a <$ f o
emit _ _ a = pure a

<<<<<<< HEAD
updateStore :: ∀ state html. (state -> html) -> (state -> state) -> Store state html -> Store state html
updateStore r f = (\(Tuple _ s) -> store r s) <<< runStore <<< seeks f
=======
updateState :: ∀ state html. (state -> state) -> Store state html -> Store state html
updateState f inputStore =
  let (Tuple r oldState) = runStore inputStore
   in store r $ f oldState

updateStore
  :: ∀ state html
   . (state -> html)
  -> (state -> state)
  -> Store state html
  -> Store state html
updateStore r f inputStore =
  let (Tuple _ oldState) = runStore inputStore
   in store r <<< f $ oldState

>>>>>>> 7108b10d


--
--
-- RENDERING
--
--

augmentHTML :: forall t q q' -- q q' represents parent query wrapped by child query
  . Array (H.IProp t (q q')) -- Our query type
 -> Array (H.IProp t (q q')) -- User query
 -> Array (H.IProp t (q q'))
augmentHTML = flip (<>)

-- Embed a parent query
embed :: ∀ item parentQuery e. H.Action parentQuery -> Unit -> Dispatch item parentQuery e Unit
embed = ParentQuery <<< H.action

-- Intended for use on the text input field.
getInputProps = augmentHTML
  [ HE.onFocus      $ HE.input_ $ Container $ Visibility Toggle
  , HE.onKeyDown    $ HE.input  $ \ev -> Container $ Key ev
  , HE.onValueInput $ HE.input  $ \ev -> Search $ TextInput ev
  , HE.onMouseDown  $ HE.input_ $ Container $ Mouse Down
  , HE.onMouseUp    $ HE.input_ $ Container $ Mouse Up
  , HE.onBlur       $ HE.input_ $ Container $ Blur
  , HP.tabIndex 0
  ]

-- Intended for use on a clickable toggle
getToggleProps = augmentHTML
  [ HE.onClick      $ HE.input_ $ Container $ Visibility Toggle
  , HE.onKeyDown    $ HE.input  $ \ev -> Container $ Key ev
  , HE.onMouseDown  $ HE.input_ $ Container $ Mouse Down
  , HE.onMouseUp    $ HE.input_ $ Container $ Mouse Up
  , HE.onBlur       $ HE.input_ $ Container $ Blur
  , HP.tabIndex 0
  ]

-- Intended to be used on the container primitive itself
getContainerProps = augmentHTML
  [ HE.onMouseDown $ HE.input_ $ Container $ Mouse Down
  , HE.onMouseUp   $ HE.input_ $ Container $ Mouse Up
  , HE.onBlur      $ HE.input_ $ Container $ Blur
  , HP.tabIndex 0
  ]

-- -- Intended for anything that will be embedded into the container primitive
getChildProps = augmentHTML
  [ HE.onBlur      $ HE.input_ $ Container $ Blur
  , HP.tabIndex 0
  ]

getItemProps index = augmentHTML
  [ HE.onClick     $ HE.input_ $ Container $ Select index
  , HE.onMouseOver $ HE.input_ $ Container $ Highlight (Index index)
  , HE.onKeyDown   $ HE.input  $ \ev -> Container $ Key ev
  , HE.onBlur      $ HE.input_ $ Container $ Blur
  , HP.tabIndex 0
  ]<|MERGE_RESOLUTION|>--- conflicted
+++ resolved
@@ -106,26 +106,8 @@
 emit f (ParentQuery o _) a = a <$ f o
 emit _ _ a = pure a
 
-<<<<<<< HEAD
 updateStore :: ∀ state html. (state -> html) -> (state -> state) -> Store state html -> Store state html
 updateStore r f = (\(Tuple _ s) -> store r s) <<< runStore <<< seeks f
-=======
-updateState :: ∀ state html. (state -> state) -> Store state html -> Store state html
-updateState f inputStore =
-  let (Tuple r oldState) = runStore inputStore
-   in store r $ f oldState
-
-updateStore
-  :: ∀ state html
-   . (state -> html)
-  -> (state -> state)
-  -> Store state html
-  -> Store state html
-updateStore r f inputStore =
-  let (Tuple _ oldState) = runStore inputStore
-   in store r <<< f $ oldState
-
->>>>>>> 7108b10d
 
 
 --
