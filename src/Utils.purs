--- conflicted
+++ resolved
@@ -35,39 +35,40 @@
 inContainer :: ∀ item t f. (Unit -> t Unit) -> f -> Container.Query item t f
 inContainer = Container.ParentQuery <<< H.action
 
-getRootProps = augmentHTML
-  [ HE.onMouseDown $ HE.input_ $ Menu.Mouse Menu.Down
-  , HE.onMouseUp   $ HE.input_ $ Menu.Mouse Menu.Up
-  ]
-
 getInputProps = augmentHTML
-  [ HE.onFocus      $ HE.input_ $ Container.Visibility Container.Toggle
-  , HE.onKeyDown    $ HE.input  $ Container.Key
+  [ HE.onFocus     $ HE.input_ $ Container.Visibility Container.Toggle
+  , HE.onKeyDown   $ HE.input  $ Container.Key
+  , HE.onMouseDown $ HE.input_ $ Container.Mouse Container.Down
+  , HE.onMouseUp   $ HE.input_ $ Container.Mouse Container.Up
+  , HE.onBlur      $ HE.input_ $ Container.Blur
   , HP.tabIndex 0
   ]
 
 getToggleProps = augmentHTML
-<<<<<<< HEAD
-  [ HE.onClick     $ HE.input_ $ Menu.Visibility Menu.Toggle
-  , HE.onKeyDown   $ HE.input  $ Menu.Key
-  , HE.onBlur      $ HE.input_ $ Menu.Blur
-=======
   [ HE.onClick     $ HE.input_ $ Container.Visibility Container.Toggle
   , HE.onKeyDown   $ HE.input  $ Container.Key
--- , HE.onBlur      $ HE.input_ $ Container.Visibility Menu.Off  -- can be re-added if wanted
->>>>>>> c611c883
+  , HE.onMouseDown $ HE.input_ $ Container.Mouse Container.Down
+  , HE.onMouseUp   $ HE.input_ $ Container.Mouse Container.Up
+  , HE.onBlur      $ HE.input_ $ Container.Blur
+  , HP.tabIndex 0
+  ]
+
+getContainerProps = augmentHTML
+  [ HE.onMouseDown $ HE.input_ $ Container.Mouse Container.Down
+  , HE.onMouseUp   $ HE.input_ $ Container.Mouse Container.Up
+  , HE.onBlur      $ HE.input_ $ Container.Blur
+  , HP.tabIndex 0
+  ]
+
+getChildProps = augmentHTML
+  [ HE.onBlur      $ HE.input_ $ Container.Blur
   , HP.tabIndex 0
   ]
 
 getItemProps index = augmentHTML
-<<<<<<< HEAD
-  [ HE.onClick $ HE.input_ $ Menu.Select index -- onMouseDown allows for onBlur in event ordering
-  , HE.onMouseOver $ HE.input_ $ Menu.Highlight (Menu.Index index)
-  , HE.onKeyDown   $ HE.input  $ Menu.Key
-=======
-  [ HE.onMouseDown $ HE.input_ $ Container.Select index -- onMouseDown allows for onBlur in event ordering
+  [ HE.onClick     $ HE.input_ $ Container.Select index
   , HE.onMouseOver $ HE.input_ $ Container.Highlight (Container.Index index)
   , HE.onKeyDown   $ HE.input  $ Container.Key
->>>>>>> c611c883
+  , HE.onBlur      $ HE.input_ $ Container.Blur
   , HP.tabIndex 0
   ]