--- conflicted
+++ resolved
@@ -2,32 +2,19 @@
 
 import Prelude
 import CSS as CSS
-<<<<<<< HEAD
 import DOM.Event.KeyboardEvent as KE
-=======
-import Control.Monad.Aff.Console (log, logShow)
-import DOM.Event.KeyboardEvent as KE
-import Data.Array (concatMap, difference, filter, mapWithIndex, (:))
-import Data.Foldable (length)
-import Data.Maybe (Maybe(..))
->>>>>>> c611c883
 import Halogen as H
 import Halogen.HTML as HH
 import Halogen.HTML.CSS as HC
 import Halogen.HTML.Events as HE
 import Halogen.HTML.Properties as HP
-<<<<<<< HEAD
-import Select.Menu as Menu
-import Control.Monad.Aff.Console (log)
-import Data.Array (difference, mapWithIndex, (:))
+import Select.Primitive.Container as Container
+import Control.Monad.Aff.Console (log, logShow)
+import Data.Array (concatMap, difference, filter, mapWithIndex, (:))
+import Data.Foldable (length)
 import Data.Maybe (Maybe(..))
 import Select.Effects (FX)
-import Select.Utils (getItemProps, getRootProps, getToggleProps, inMenu)
-=======
-import Select.Effects (FX)
-import Select.Primitive.Container as Container
-import Select.Utils (getToggleProps, getItemProps, inContainer)
->>>>>>> c611c883
+import Select.Utils (getChildProps, getContainerProps, getItemProps, getToggleProps, inContainer)
 
 {-
 
@@ -162,21 +149,12 @@
 -- and attaching our queries. This can be done with our helper functions, or they can
 -- attach everything as they see fit by hand.
 
-<<<<<<< HEAD
-renderMenu :: (Menu.State String) -> H.HTML Void (Menu.Query String Query)
-renderMenu st =
-  HH.div
-    ( getRootProps [] )
-    $ if not st.open
-        then [ renderToggle ]
-        else [ renderToggle, renderItems $ renderItem `mapWithIndex` st.items ]
-=======
 renderContainer :: (Container.State String) -> H.HTML Void (Container.Query String Query)
 renderContainer st =
-  if not st.open
-    then HH.div_ [ renderToggle ]
-    else HH.div_ [ renderToggle, renderItems $ renderItem `mapWithIndex` st.items ]
->>>>>>> c611c883
+  HH.div_
+    $ if not st.open
+      then [ renderToggle ]
+      else [ renderToggle, renderItems $ renderItem `mapWithIndex` st.items ]
   where
 
     -- Render whatever is going to provide the action for toggling the menu. Notably, this is
@@ -195,10 +173,32 @@
     renderItems :: Array (H.HTML Void (Container.Query String Query))
                 -> H.HTML Void (Container.Query String Query)
     renderItems html =
-      HH.ul
-        [ HP.class_ $ HH.ClassName "list pl0 mt0 measure ba br1 b--black-30 overflow-y-scroll"
-        , HC.style $ CSS.maxHeight (CSS.px 200.0) ]
-        html
+      HH.div
+        ( getContainerProps
+          [ HP.class_ $ HH.ClassName "measure ba br1 b--black-30 overflow-y-scroll pb3 outline-0"
+          , HC.style $ CSS.maxHeight (CSS.px 300.0)
+          ]
+        )
+        [ HH.div
+            [ HP.class_ $ HH.ClassName "cf" ]
+            [ HH.h4
+                [ HP.class_ $ HH.ClassName "ph2 pv3 ma0 fl w-50" ]
+                [ HH.text "Choose One" ]
+            , HH.div
+                [ HP.class_ $ HH.ClassName "fl w-50 tr" ]
+                [ HH.button
+                    ( getChildProps
+                      [ HP.class_ $ HH.ClassName "ma2 ba bw1 ph3 pv2 dib near-black pointer outline-0 link"
+                      , HE.onClick $ HE.input_ $ inContainer (Log "button in container clicked")
+                      ]
+                    )
+                    [ HH.text "Click Me" ]
+                ]
+            ]
+        , HH.ul
+            [ HP.class_ $ HH.ClassName "list pl0 mt0 bt b--blac-30" ]
+            html
+        ]
 
     renderItem :: Int -> Container.Item String -> H.HTML Void (Container.Query String Query)
     renderItem index item = HH.li item' [ HH.text str ]
